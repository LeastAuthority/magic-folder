--- conflicted
+++ resolved
@@ -197,15 +197,10 @@
             "'{}' doesn't exist".format(basedir.path)
         )
     db_fname = basedir.child("global.sqlite")
-<<<<<<< HEAD
     connection = _upgraded(
         _global_config_schema,
         sqlite3.connect(db_fname.path),
     )
-=======
-    connection = sqlite3.connect(db_fname.path)
-
->>>>>>> 36e81ad4
     return GlobalConfigDatabase(
         database=connection,
         api_token_path=basedir.child("api_token"),
@@ -384,24 +379,7 @@
     """
     database = attr.ib()  # sqlite3 Connection; needs validator
     api_token_path = attr.ib(validator=attr.validators.instance_of(FilePath))
-<<<<<<< HEAD
     _api_token = attr.ib(default=None)
-=======
-
-    @with_cursor
-    def __attrs_post_init__(self, cursor):
-        self._api_token = None
-        cursor.execute("BEGIN IMMEDIATE TRANSACTION")
-        cursor.execute("SELECT version FROM version");
-        dbversion = cursor.fetchone()[0]
-        if dbversion != _global_config_version:
-            raise ConfigurationError(
-                "Unknown configuration database version (wanted {}, got {})".format(
-                    _global_config_version,
-                    dbversion,
-                )
-            )
->>>>>>> 36e81ad4
 
     @property
     def api_token(self):
