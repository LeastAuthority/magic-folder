"""
Configuration and state database interaction.

See also docs/config.rst
"""

from __future__ import (
    unicode_literals,
)

__all__ = [
    "MagicFolderConfig",
    "GlobalConfigDatabase",

    "endpoint_description_to_http_api_root",
    "create_global_configuration",
    "load_global_configuration",
]

from os import (
    urandom,
)
from base64 import (
    urlsafe_b64encode,
)

from hyperlink import (
    DecodedURL,
)

from functools import (
    wraps,
)

import attr

import sqlite3

from nacl.signing import (
    SigningKey,
)
from nacl.encoding import (
    Base32Encoder,
)

from twisted.internet.endpoints import (
    serverFromString,
    clientFromString,
)
from twisted.python.filepath import (
    FilePath,
)

from allmydata.uri import (
    from_string as tahoe_uri_from_string,
)

from .snapshot import (
    LocalAuthor,
    LocalSnapshot,
)
from .common import (
    atomic_makedirs,
)

from ._schema import (
    SchemaUpgrade,
    Schema,
)

# Export this here since GlobalConfigDatabase is what it's for.
from ._endpoint_parser import (
    endpoint_description_to_http_api_root,
)

from eliot import (
    ActionType,
    Field,
)

from .util.eliotutil import (
    RELPATH,
    validateSetMembership,
)

class SnapshotNotFound(Exception):
    """
    No snapshot for a particular requested path was found.
    """


_global_config_schema = Schema([
    SchemaUpgrade([
        """
        CREATE TABLE magic_folders
        (
            name          TEXT PRIMARY KEY,  -- UTF8 name of this folder
            location      TEXT               -- UTF8 path to this folder's configuration/state
        );
        """,
        """
        CREATE TABLE config
        (
            api_endpoint TEXT,                -- Twisted server-string for our HTTP API
            tahoe_node_directory TEXT,        -- path to our Tahoe-LAFS client state
            api_client_endpoint TEXT          -- Twisted client-string for our HTTP API
        );
        """,
    ])
])

_magicfolder_config_schema = Schema([
    SchemaUpgrade([
        """
        CREATE TABLE config
        (
            author_name          TEXT PRIMARY KEY,  -- UTF8 name of the author
            author_private_key   TEXT,              -- base32 key in UTF8
            stash_path           TEXT,              -- local path for stash-data
            collective_dircap    TEXT,              -- read-capability-string
            upload_dircap        TEXT,              -- write-capability-string
            magic_directory      TEXT,              -- local path of sync'd directory
            poll_interval        INTEGER            -- seconds
        )
        """,
        """
        CREATE TABLE local_snapshots
        (
            path          TEXT PRIMARY KEY,  -- the (mangled) name in UTF8
            snapshot_blob BLOB               -- a JSON blob representing the snapshot instance
        )
        """,
    ]),
])

<<<<<<< HEAD
_magicfolder_config_version = 1

_magicfolder_config_schema = """
CREATE TABLE version
(
    version INTEGER  -- contains one row, set to 1
);

CREATE TABLE config
(
    author_name          TEXT PRIMARY KEY,  -- UTF8 name of the author
    author_private_key   TEXT,              -- base32 key in UTF8
    stash_path           TEXT,              -- local path for stash-data
    collective_dircap    TEXT,              -- read-capability-string
    upload_dircap        TEXT,              -- write-capability-string
    magic_directory      TEXT,              -- local path of sync'd directory
    poll_interval        INTEGER            -- seconds
);

CREATE TABLE local_snapshots
(
    path          TEXT PRIMARY KEY,  -- the (mangled) name in UTF8
    snapshot_blob BLOB               -- a JSON blob representing the snapshot instance
);

CREATE TABLE remote_snapshots
(
    path          TEXT PRIMARY KEY, -- mangled name in UTF-8
    snapshot_cap  TEXT              -- Tahoe-LAFS URI that represents the remote snapshot
);
"""
=======
>>>>>>> 16c5d646
## XXX "parents_local" should be IDs of other local_snapshots, not
## sure how to do that w/o docs here

DELETE_SNAPSHOTS = ActionType(
    u"config:state-db:delete-local-snapshot-entry",
    [RELPATH],
    [],
    u"Delete the row corresponding to the given path from the local snapshot table.",
)

FETCH_REMOTE_SNAPSHOTS_FROM_DB = ActionType(
    u"config:state-db:get-remote-snapshot-entry",
    [RELPATH],
    [],
    u"Delete the row corresponding to the given path from the local snapshot table.",
)
_INSERT_OR_UPDATE = Field.for_types(
    u"insert_or_update",
    [unicode],
    u"An indication of whether the record for this upload was new or an update to a previous entry.",
    validateSetMembership({u"insert", u"update"}),
)

STORE_OR_UPDATE_SNAPSHOTS = ActionType(
    u"config:state-db:update-snapshot-entry",
    [RELPATH],
    [_INSERT_OR_UPDATE],
    u"Persist local snapshot object of a relative path in the magic-folder db.",
)

def create_global_configuration(basedir, api_endpoint_str, tahoe_node_directory,
                                api_client_endpoint_str):
    """
    Create a new global configuration in `basedir` (which must not yet exist).

    :param FilePath basedir: a non-existant directory

    :param unicode api_endpoint_str: the Twisted server endpoint string
        where we will listen for API requests.

    :param FilePath tahoe_node_directory: the directory our Tahoe LAFS
        client uses.

    :param unicode api_client_endpoint_str: the Twisted client endpoint
        string where our API can be contacted.

    :returns: a GlobalConfigDatabase instance
    """
    # note that we put *bytes* in .child() calls after this so we
    # don't convert again..
    basedir = basedir.asBytesMode("utf8")

    try:
        basedir.makedirs()
    except OSError as e:
        raise ValueError(
            "'{}' already exists: {}".format(basedir.path, e)
        )

    # explain what is in this directory
    with basedir.child(b"README").open("wb") as f:
        f.write(
            u"This is a Magic Folder daemon configuration\n"
            u"\n"
            u"To find out more you can run a command like:\n"
            u"\n"
            u"    magic-folder --config {} --help\n"
            u"\n".format(basedir.asTextMode("utf8").path).encode("utf8")
        )

    # set up the configuration database
    db_fname = basedir.child(b"global.sqlite")
    connection = _upgraded(
        _global_config_schema,
        sqlite3.connect(db_fname.path),
    )
    with connection:
        cursor = connection.cursor()
        cursor.execute(
            "INSERT INTO config (api_endpoint, tahoe_node_directory, api_client_endpoint) VALUES (?, ?, ?)",
            (api_endpoint_str, tahoe_node_directory.path, api_client_endpoint_str)
        )

    config = GlobalConfigDatabase(
        database=connection,
        api_token_path=basedir.child(b"api_token"),
    )
    # make sure we have an API token
    config.rotate_api_token()
    return config


def load_global_configuration(basedir):
    """
    Load an existing configuration from `basedir`.

    :param FilePath basedir: an existing config directory

    :raise ValueError: If no database already exists beneath at ``basedir``.

    :raise DatabaseSchemaTooNew: If the database at ``basedir`` indicates a
        newer schema version than this software can handle.

    :returns: a GlobalConfigDatabase instance
    """
    db_fname = basedir.child("global.sqlite")

    # It would be nice to pass a URI-style connect string with ?mode=rwc
    # but this is unsupported until Python 3.4.
    if not db_fname.exists():
        raise ValueError(
            "{!r} doesn't exist.".format(db_fname.path),
        )

    connection = _upgraded(
        _global_config_schema,
        sqlite3.connect(db_fname.path),
    )
    return GlobalConfigDatabase(
        database=connection,
        api_token_path=basedir.child("api_token"),
    )


# XXX: with_cursor lacks unit tests, see:
#      https://github.com/LeastAuthority/magic-folder/issues/173
def with_cursor(f):
    """
    Decorate a function so it is automatically passed a cursor with an active
    transaction as the first positional argument.  If the function returns
    normally then the transaction will be committed.  Otherwise, the
    transaction will be rolled back.
    """
    @wraps(f)
    def with_cursor(self, *a, **kw):
        with self.database:
            cursor = self.database.cursor()
            cursor.execute("BEGIN IMMEDIATE TRANSACTION")
            return f(self, cursor, *a, **kw)
    return with_cursor


def _upgraded(schema, connection):
    """
    Return ``connection`` fully upgraded according to ``schema``.

    :param Schema schema: The schema to use to perform any necessary upgrades.

    :param sqlite3.Connection connection: The database connection to possibly
        upgrade.

    :return: ``connection`` after possibly upgrading its schema.
    """
    with connection:
        cursor = connection.cursor()
        cursor.execute("BEGIN IMMEDIATE TRANSACTION")
        schema.run_upgrades(cursor)
    return connection


@attr.s
class MagicFolderConfig(object):
    """
    Low-level access to a single magic-folder's configuration
    """
    name = attr.ib()
    database = attr.ib()  # sqlite3 Connection

    @property
    @with_cursor
    def author(self, cursor):
        cursor.execute("SELECT author_name, author_private_key FROM config");
        name, keydata = cursor.fetchone()
        return LocalAuthor(
            name=name,
            signing_key=SigningKey(keydata, encoder=Base32Encoder),
        )

    @property
    @with_cursor
    def stash_path(self, cursor):
        cursor.execute("SELECT stash_path FROM config");
        path_raw = cursor.fetchone()[0]
        return FilePath(path_raw)

    @with_cursor
    def get_local_snapshot(self, cursor, name, author):
        """
        return an instance of LocalSnapshot corresponding to
        the given name and author. Traversing the parents
        would give the entire history of local snapshots.

        :param unicode name: magicpath that represents the relative path of the file.

        :param author: an instance of LocalAuthor

        :raise SnapshotNotFound: If there is no matching snapshot for the
            given path.

        :returns: An instance of LocalSnapshot for the given magicpath.
        """
        cursor.execute("SELECT snapshot_blob FROM local_snapshots"
                       " WHERE path=?",
                       (name,))
        row = cursor.fetchone()
        if row:
            return LocalSnapshot.from_json(row[0], author)
        raise SnapshotNotFound(name)

    @with_cursor
    def store_local_snapshot(self, cursor, snapshot):
        """
        Store or update the given local snapshot.

        :param LocalSnapshot snapshot: The snapshot to store.
        """
        # insert a new row or update an existing row with the new blob.
        try:
            cursor.execute(
                """
                INSERT INTO
                    [local_snapshots] ([path], [snapshot_blob])
                VALUES
                    (?, ?)
                """,
                (snapshot.name, snapshot.to_json()),
            )
        except sqlite3.IntegrityError:
            # There is already a row with the given path.  Once we can depend
            # on a newer SQLite3 we can use an UPSERT instead.  Meanwhile,
            cursor.execute(
                """
                UPDATE
                    [local_snapshots]
                SET
                    [snapshot_blob] = ?
                WHERE
                    [path] = ?
                """,
                (snapshot.to_json(), snapshot.name),
            )

    @with_cursor
    def get_all_localsnapshot_paths(self, cursor):
        """
        Retrieve a set of all relpaths of files that have had an entry in magic folder db
        (i.e. that have been downloaded at least once).
        """
        cursor.execute("SELECT [path] FROM [local_snapshots]")
        rows = cursor.fetchall()
        return set(r[0] for r in rows)

    @with_cursor
    def delete_localsnapshot(self, cursor, path):
        """
        remove the row corresponding to the given path from the local_snapshots table

        :param unicode path: Unicode string that represents the relative path of the file.
        """
        action = DELETE_SNAPSHOTS(
            relpath=path,
        )
        with action:
            cursor.execute("DELETE FROM local_snapshots"
                           " WHERE path=?",
                           (path,))

    @with_cursor
    def store_remotesnapshot(self, cursor, path, remote_snapshot):
        """
        Store or update the given remote snapshot cap for the
        given the magicpath of the file (mangled file path).

        :param unicode path: mangled path corresponding to the relpath of their
            file in a particular folder.
        :param RemoteSnapshot snapshot: RemoteSnapshot instance
        """
        snapshot_cap = remote_snapshot.capability
        action = STORE_OR_UPDATE_SNAPSHOTS(
            relpath=path,
        )
        with action:
            try:
                cursor.execute("INSERT INTO remote_snapshots VALUES (?,?)",
                               (path, snapshot_cap))
                action.add_success_fields(insert_or_update=u"insert")
            except (sqlite3.IntegrityError, sqlite3.OperationalError):
                cursor.execute("UPDATE remote_snapshots"
                               " SET snapshot_cap=?"
                               " WHERE path=?",
                               (snapshot_cap, path))
                action.add_success_fields(insert_or_update=u"update")

    @with_cursor
    def get_remotesnapshot(self, cursor, name):
        """
        return the cap that represents the latest remote snapshot that
        the client has recorded in the db.

        :param str name: magicpath that represents the relative path of the file.

        :returns: An unicode string that represents the RemoteSnapshot cap.
        """
        action = FETCH_REMOTE_SNAPSHOTS_FROM_DB(
            relpath=name,
        )
        with action:
            cursor.execute("SELECT snapshot_cap FROM remote_snapshots"
                           " WHERE path=?",
                           (name,))
            row = cursor.fetchone()
            if not row:
                return None
            else:
                # coerce capability strings to a bytestring
                return row[0].encode('utf-8')

    @property
    @with_cursor
    def magic_path(self, cursor):
        cursor.execute("SELECT magic_directory FROM config");
        path_raw = cursor.fetchone()[0]
        return FilePath(path_raw)

    @property
    @with_cursor
    def collective_dircap(self, cursor):
        cursor.execute("SELECT collective_dircap FROM config");
        return cursor.fetchone()[0].encode("utf8")

    @property
    @with_cursor
    def upload_dircap(self, cursor):
        cursor.execute("SELECT upload_dircap FROM config");
        return cursor.fetchone()[0].encode("utf8")

    @property
    @with_cursor
    def poll_interval(self, cursor):
        cursor.execute("SELECT poll_interval FROM config");
        return int(cursor.fetchone()[0])

    def is_admin(self):
        """
        :returns: True if this device can administer this folder. That is,
            if the collective capability we have is mutable.
        """
        # check if this folder has a writable collective dircap
        collective_dmd = tahoe_uri_from_string(
            self.collective_dircap.encode("utf8")
        )
        return not collective_dmd.is_readonly()


@attr.s
class GlobalConfigDatabase(object):
    """
    Low-level access to the global configuration database
    """
    database = attr.ib()  # sqlite3 Connection; needs validator
    api_token_path = attr.ib(validator=attr.validators.instance_of(FilePath))
    _api_token = attr.ib(default=None)

    @property
    def api_token(self):
        """
        Current API token
        """
        if self._api_token is None:
            with self.api_token_path.open('rb') as f:
                self._api_token = f.read()
        return self._api_token

    def rotate_api_token(self):
        """
        Record a new random API token and then return it
        """
        # this goes directly into Web headers, so we use the same
        # encoding as Tahoe uses.
        self._api_token = urlsafe_b64encode(urandom(32))
        with self.api_token_path.open('wb') as f:
            f.write(self._api_token)
        return self._api_token

    @property
    @with_cursor
    def api_endpoint(self, cursor):
        """
        The twisted server-string describing our API listener
        """
        cursor.execute("SELECT api_endpoint FROM config")
        return cursor.fetchone()[0].encode("utf8")

    @api_endpoint.setter
    def api_endpoint(self, ep_string):
        # confirm we have a valid endpoint-string
        from twisted.internet import reactor  # uhm...
        # XXX so, having the reactor here sucks. But if we pass in an
        # IStreamServerEndpoint instead, how can we turn that back
        # into an endpoint-string?
        serverFromString(reactor, ep_string)

        with self.database:
            cursor = self.database.cursor()
            cursor.execute("UPDATE config SET api_endpoint=?", (ep_string, ))

    @property
    @with_cursor
    def api_client_endpoint(self, cursor):
        """
        The twisted client-string describing our API listener
        """
        cursor.execute("SELECT api_client_endpoint FROM config")
        return cursor.fetchone()[0].encode("utf8")

    @api_client_endpoint.setter
    def api_client_endpoint(self, ep_string):
        # confirm we have a valid endpoint-string
        from twisted.internet import reactor  # uhm...
        # XXX so, having the reactor here sucks. But if we pass in an
        # IStreamClientEndpoint instead, how can we turn that back
        # into an endpoint-string?
        clientFromString(reactor, ep_string)

        with self.database:
            cursor = self.database.cursor()
            cursor.execute("UPDATE config SET api_client_endpoint=?", (ep_string, ))

    @property
    def tahoe_client_url(self):
        """
        The twisted client-string describing how we will connect to the
        Tahoe LAFS client we will use.
        """
        with self.database:
            cursor = self.database.cursor()
            cursor.execute("SELECT tahoe_node_directory FROM config")
            node_dir = FilePath(cursor.fetchone()[0])
        with node_dir.child("node.url").open("rt") as f:
            return DecodedURL.from_text(f.read().strip().decode("utf8"))

    @property
    def tahoe_node_directory(self):
        """
        The directory containing or Tahoe-LAFS client's configuration.
        :returns: FilePath
        """
        with self.database:
            cursor = self.database.cursor()
            cursor.execute("SELECT tahoe_node_directory FROM config")
            node_dir = FilePath(cursor.fetchone()[0])
        return node_dir

    def list_magic_folders(self):
        """
        Return a generator that yields the names of all magic-folders
        configured. Use `get_magic_folder` to retrieve the
        configuration for a speicific folder.
        """
        with self.database:
            cursor = self.database.cursor()
            cursor.execute("SELECT name FROM magic_folders")
            for row in cursor.fetchall():
                yield row[0]

    def get_magic_folder(self, name):
        """
        Find the config for an existing Magic Folder.

        :param unicode name: the unique name of the magic-folder to find

        :returns: a MagicFolderConfig instance

        :raises: ValueError if there is no such Magic Folder
        """
        with self.database:
            cursor = self.database.cursor()
            cursor.execute("SELECT name, location FROM magic_folders WHERE name=?", (name, ))
            data = cursor.fetchone()
            if data is None:
                raise ValueError(
                    "No Magic Folder named '{}'".format(name)
                )
            name, location = data
            connection = _upgraded(
                _magicfolder_config_schema,
                sqlite3.connect(FilePath(location).child("state.sqlite").path),
            )

            config = MagicFolderConfig(
                name=name,
                database=connection,
            )
            return config

    def get_default_state_path(self, name):
        """
        :param unicode name: the name of a magic-folder (doesn't have to
            exist yet)

        :returns: a default directory-name to contain the state of a
            magic-folder. This directory will not exist and will be
            a sub-directory of the config location.
        """
        return self.api_token_path.sibling(name)

    def remove_magic_folder(self, name):
        """
        Remove and purge all information about a magic-folder. Note that
        if the collective_dircap is a write-capability it will be
        impossible to administer that folder any longer.

        :param unicode name: the folder to remove

        :returns: a list of (path, Exception) pairs if any directory cleanup
            failed (after removing config from the database).
        """
        folder_config = self.get_magic_folder(name)
        cleanup_dirs = [
            folder_config.stash_path,
        ]
        # we remove things from the database first and then give
        # best-effort attempt to remove stuff from the
        # filesystem. First confirm we have this folder and its
        # state-path.
        with self.database:
            cursor = self.database.cursor()
            cursor.execute("SELECT location FROM magic_folders WHERE name=?", (name, ))
            folders = cursor.fetchall()
            if not folders:
                raise ValueError(
                    "No magic-folder named '{}'".format(name)
                )
            (state_path, ) = folders[0]
        cleanup_dirs.append(FilePath(state_path))

        with self.database:
            cursor = self.database.cursor()
            cursor.execute("DELETE FROM magic_folders WHERE name=?", (name, ))

        # clean-up directories, in order
        failed_cleanups = []
        for clean in cleanup_dirs:
            try:
                clean.remove()
            except Exception as e:
                failed_cleanups.append((clean.path, e))
        return failed_cleanups

    def create_magic_folder(self, name, magic_path, state_path, author,
                            collective_dircap, upload_dircap, poll_interval):
        """
        Add a new Magic Folder configuration.

        :param unicode name: a unique name for this magic-folder

        :param FilePath magic_path: the synchronized directory which
            must already exist.

        :param FilePath state_path: the configuration and state
            directory (which should not already exist)

        :param LocalAuthor author: the signer of snapshots created in
            this folder

        :param unicode collective_dircap: the read-capability of the
            directory defining the magic-folder.

        :param unicode upload_dircap: the write-capability of the
            directory we upload data into.

        :param FilePath magic_directory: local path to the folder we
            synchronize for this magic-folder.

        :returns: a MagicFolderConfig instance
        """
        with self.database:
            cursor = self.database.cursor()
            cursor.execute("SELECT name FROM magic_folders WHERE name=?", (name, ))
            if len(cursor.fetchall()):
                raise ValueError(
                    "Already have a magic-folder named '{}'".format(name)
                )
        if not magic_path.exists():
            raise ValueError(
                "'{}' does not exist".format(magic_path.path)
            )
        if state_path.exists():
            raise ValueError(
                "'{}' already exists".format(state_path.path)
            )

        stash_path = state_path.child("stash")
        with atomic_makedirs(state_path), atomic_makedirs(stash_path):
            db_path = state_path.child("state.sqlite")
            connection = _upgraded(
                _magicfolder_config_schema,
                sqlite3.connect(db_path.path),
            )
            with connection:
                cursor = connection.cursor()
                cursor.execute("BEGIN IMMEDIATE TRANSACTION")
                cursor.execute(
                    """
                    INSERT INTO
                        [config]
                        ( author_name
                        , author_private_key
                        , stash_path
                        , collective_dircap
                        , upload_dircap
                        , magic_directory
                        , poll_interval
                        )
                    VALUES
                        (?, ?, ?, ?, ?, ?, ?)
                    """,
                    (
                        author.name,
                        author.signing_key.encode(Base32Encoder),
                        stash_path.path,
                        collective_dircap,
                        upload_dircap,
                        magic_path.path,
                        poll_interval,
                    ),
                )

            # add to the global config
            with self.database:
                cursor = self.database.cursor()
                cursor.execute("BEGIN IMMEDIATE TRANSACTION")
                cursor.execute(
                    "INSERT INTO magic_folders VALUES (?, ?)",
                    (name, state_path.path)
                )

        return MagicFolderConfig(
            name=name,
            database=connection,
        )<|MERGE_RESOLUTION|>--- conflicted
+++ resolved
@@ -130,43 +130,17 @@
             snapshot_blob BLOB               -- a JSON blob representing the snapshot instance
         )
         """,
+        """
+        CREATE TABLE remote_snapshots
+        (
+            path          TEXT PRIMARY KEY, -- mangled name in UTF-8
+            snapshot_cap  TEXT              -- Tahoe-LAFS URI that represents the remote snapshot
+        )
+        """,
     ]),
 ])
 
-<<<<<<< HEAD
-_magicfolder_config_version = 1
-
-_magicfolder_config_schema = """
-CREATE TABLE version
-(
-    version INTEGER  -- contains one row, set to 1
-);
-
-CREATE TABLE config
-(
-    author_name          TEXT PRIMARY KEY,  -- UTF8 name of the author
-    author_private_key   TEXT,              -- base32 key in UTF8
-    stash_path           TEXT,              -- local path for stash-data
-    collective_dircap    TEXT,              -- read-capability-string
-    upload_dircap        TEXT,              -- write-capability-string
-    magic_directory      TEXT,              -- local path of sync'd directory
-    poll_interval        INTEGER            -- seconds
-);
-
-CREATE TABLE local_snapshots
-(
-    path          TEXT PRIMARY KEY,  -- the (mangled) name in UTF8
-    snapshot_blob BLOB               -- a JSON blob representing the snapshot instance
-);
-
-CREATE TABLE remote_snapshots
-(
-    path          TEXT PRIMARY KEY, -- mangled name in UTF-8
-    snapshot_cap  TEXT              -- Tahoe-LAFS URI that represents the remote snapshot
-);
-"""
-=======
->>>>>>> 16c5d646
+
 ## XXX "parents_local" should be IDs of other local_snapshots, not
 ## sure how to do that w/o docs here
 
