import json
import os.path
import re

from testtools.content import (
    text_content,
)
from testtools.matchers import (
    Contains,
    Equals,
    AfterPreprocessing,
<<<<<<< HEAD
    IsInstance,
    Always,
    ContainsDict,
=======
>>>>>>> 01ee22e4
)

from eliot import (
    log_call,
    start_action,
)
from eliot.twisted import (
    DeferredContext,
)
from twisted.internet import defer
from twisted.internet import reactor
from twisted.python import usage

from allmydata.util.assertutil import precondition
from allmydata.util import fileutil
from allmydata.scripts.common import get_aliases
from allmydata.util.fileutil import abspath_expanduser_unicode
from allmydata.util.encodingutil import unicode_to_argv
from allmydata import uri

from magic_folder.util.eliotutil import (
    log_call_deferred,
)

from ...magic_folder import (
    MagicFolder,
    load_magic_folders,
)
from ... import cli as magic_folder_cli
from ...config import (
    create_global_configuration,
)

from ..no_network import GridTestMixin
from ..common_util import (
    parse_cli,
    NonASCIIPathMixin,
)
from ..common import (
    AsyncTestCase,
<<<<<<< HEAD
    SyncTestCase,
    SameProcessStreamEndpointAssigner,
=======
>>>>>>> 01ee22e4
)
from ..fixtures import (
    SelfConnectedClient,
)
from .common import (
    CLITestMixin,
    cli,
)
from ..common_util import (
    run_magic_folder_cli,
)


class MagicFolderCLITestMixin(CLITestMixin, GridTestMixin, NonASCIIPathMixin):
    def setUp(self):
        GridTestMixin.setUp(self)
        self.alice_nickname = self.unicode_or_fallback(u"Alice\u00F8", u"Alice", io_as_well=True)
        self.bob_nickname = self.unicode_or_fallback(u"Bob\u00F8", u"Bob", io_as_well=True)

    def do_create_magic_folder(self, client_num):
        confpath = FilePath(self.get_clientdir(i=client_num)).child("config")

        if not confpath.exists():
            run_magic_folder_cli(
                "magic-folder", "init",
                "--config", confpath.asBytesMode().path,
                "--listen-endpoint", "tcp:{}".format(4320 + client_num),
                "--node-directory", self.get_clientdir(i=client_num).encode("utf8"),
            )

        folder_dir = FilePath(self.basedir).child(u"magicfolder{}".format(client_num))
        folder_dir.makedirs()

        with start_action(action_type=u"create-magic-folder", client_num=client_num).context():
            d = DeferredContext(
                self.do_cli(
                    "magic-folder", "--debug",
                    "add", folder_dir.asBytesMode().path,
                    client_num=client_num,
                )
            )
        def _done(args):
            (rc, stdout, stderr) = args
            self.assertEqual(rc, 0, stdout + stderr)
            self.assertEqual(stderr, "")
        d.addCallback(_done)
        return d.addActionFinish()

    def do_invite(self, client_num, nickname):
        nickname_arg = unicode_to_argv(nickname)
        action = start_action(
            action_type=u"invite-to-magic-folder",
            client_num=client_num,
            nickname=nickname,
        )
        with action.context():
            d = DeferredContext(
                self.do_cli(
                    "magic-folder",
                    "invite",
                    nickname_arg,
                    client_num=client_num,
                )
            )
        def _done(args):
            (rc, stdout, stderr) = args
            self.assertEqual(rc, 0, stdout + stderr)
            return (rc, stdout, stderr)
        d.addCallback(_done)
        return d.addActionFinish()

    def do_list(self, client_num, json=False):
        args = ("magic-folder", "list",)
        if json:
            args = args + ("--json",)
        d = self.do_cli(*args, client_num=client_num)
        def _done(args):
            (rc, stdout, stderr) = args
            return (rc, stdout, stderr)
        d.addCallback(_done)
        return d

    def do_join(self, client_num, local_dir, invite_code):
        action = start_action(
            action_type=u"join-magic-folder",
            client_num=client_num,
            local_dir=local_dir,
            invite_code=invite_code,
        )
        with action.context():
            precondition(isinstance(local_dir, unicode), local_dir=local_dir)
            precondition(isinstance(invite_code, str), invite_code=invite_code)
            local_dir_arg = unicode_to_argv(local_dir)
            d = DeferredContext(
                self.do_cli(
                    "magic-folder",
                    "join",
                    "--author", "test-dummy",
                    invite_code,
                    local_dir_arg,
                    client_num=client_num,
                )
            )
        def _done(args):
            (rc, stdout, stderr) = args
            self.assertEqual(rc, 0, stdout + stderr)
            self.assertEqual(stdout, "")
            self.assertEqual(stderr, "")
            return (rc, stdout, stderr)
        d.addCallback(_done)
        return d.addActionFinish()

    def do_leave(self, client_num):
        d = self.do_cli("magic-folder", "leave", client_num=client_num)
        def _done(args):
            (rc, stdout, stderr) = args
            self.assertEqual(rc, 0, stdout + stderr)
            return (rc, stdout, stderr)
        d.addCallback(_done)
        return d

    def check_joined_config(self, client_num, upload_dircap):
        """Tests that our collective directory has the readonly cap of
        our upload directory.
        """
        action = start_action(action_type=u"check-joined-config")
        with action.context():
            collective_readonly_cap = self.get_caps_from_files(client_num)[0]
            d = DeferredContext(
                self.do_cli(
                    "ls", "--json",
                    collective_readonly_cap,
                    client_num=client_num,
                )
            )
        def _done(args):
            (rc, stdout, stderr) = args
            self.assertEqual(rc, 0, stdout + stderr)
            return (rc, stdout, stderr)
        d.addCallback(_done)
        def test_joined_magic_folder(args):
            (rc, stdout, stderr) = args
            readonly_cap = unicode(uri.from_string(upload_dircap).get_readonly().to_string(), 'utf-8')
            s = re.search(readonly_cap, stdout)
            self.assertTrue(s is not None)
            return None
        d.addCallback(test_joined_magic_folder)
        return d.addActionFinish()

    def get_caps_from_files(self, client_num):
        folders = load_magic_folders(self.get_clientdir(i=client_num))
        mf = folders["default"]
        return mf['collective_dircap'], mf['upload_dircap']

    @log_call
    def check_config(self, client_num, local_dir):
        mf_yaml = fileutil.read(os.path.join(self.get_clientdir(i=client_num), "private", "magic_folders.yaml"))
        local_dir_utf8 = local_dir.encode('utf-8')
        self.assertIn(local_dir_utf8, mf_yaml)

    def create_invite_join_magic_folder(self, nickname, local_dir):
        local_dir_arg = unicode_to_argv(local_dir)
        # the --debug means we get real exceptions on failures
        d = self.do_cli("magic-folder", "--debug", "add", local_dir_arg)

        def _done(args):
            (rc, stdout, stderr) = args
            self.assertEqual(rc, 0, stdout + stderr)

            client = self.get_client()
            self.collective_dircap, self.upload_dircap = self.get_caps_from_files(0)
            self.collective_dirnode = client.create_node_from_uri(self.collective_dircap)
            self.upload_dirnode     = client.create_node_from_uri(self.upload_dircap)
        d.addCallback(_done)
        d.addCallback(lambda ign: self.check_joined_config(0, self.upload_dircap))
        d.addCallback(lambda ign: self.check_config(0, local_dir))
        return d

    # XXX should probably just be "tearDown"...
    @log_call_deferred(action_type=u"test:cli:magic-folder:cleanup")
    def cleanup(self, res):
        d = DeferredContext(defer.succeed(None))
        def _clean(ign):
            return self.magicfolder.disownServiceParent()

        d.addCallback(_clean)
        d.addCallback(lambda ign: res)
        return d.result

    def init_magicfolder(self, client_num, upload_dircap, collective_dircap, local_magic_dir, clock):
        magicfolder = MagicFolder(
            client=self.get_client(client_num),
            upload_dircap=upload_dircap,
            collective_dircap=collective_dircap,
            local_path_u=local_magic_dir,
            dbfile=dbfile,
            umask=0o077,
            name='default',
            clock=clock,
            uploader_delay=0.2,
            downloader_delay=0,
        )

        magicfolder.setServiceParent(self.get_client(client_num))
        magicfolder.ready()
        return magicfolder


class ListMagicFolder(AsyncTestCase):
    """
    Tests for the command-line interface ``magic-folder list``.
    """
    @defer.inlineCallbacks
    def setUp(self):
        """
        Create a Tahoe-LAFS node which can contain some magic folder configuration
        and run it.
        """
        yield super(ListMagicFolder, self).setUp()
        self.client_fixture = SelfConnectedClient(reactor)
        yield self.client_fixture.use_on(self)

        self.tempdir = self.client_fixture.tempdir
        self.node_directory = self.client_fixture.node_directory
        self.config_dir = FilePath(self.mktemp())
        create_global_configuration(self.config_dir, u"tcp:4321", self.node_directory)

    @defer.inlineCallbacks
    def test_list_none(self):
        """
        When there are no Magic Folders at all, the output of the list command
        reports this.
        """
        outcome = yield cli(
            self.config_dir,
            [b"list"],
        )
        self.assertThat(outcome.stdout, Contains(u"No magic-folders"))

    @defer.inlineCallbacks
    def test_list_none_json(self):
        """
        When there are no Magic Folders at all, the output of the list command
        reports this in JSON format if given ``--json``.
        """
        outcome = yield cli(
            self.config_dir,
            [b"list", b"--json"],
        )
        self.assertThat(outcome.stdout, AfterPreprocessing(json.loads, Equals({})))

    @defer.inlineCallbacks
    def test_list_some(self):
        """
        When there are Magic Folders, the output of the list command describes
        them.
        """
        # Get a magic folder.
        folder_path = self.tempdir.child(u"magic-folder")
        folder_path.makedirs()

        outcome = yield cli(
            self.config_dir, [
                b"add",
                b"--name", b"list-some-folder",
                b"--author", b"alice",
                folder_path.asBytesMode().path,
            ],
        )
        self.assertThat(
            outcome.succeeded(),
            Equals(True),
        )

        outcome = yield cli(
            self.config_dir,
            [b"list"],
        )
        self.expectThat(outcome.stdout, Contains(b"list-some-folder"))
        self.expectThat(outcome.stdout, Contains(folder_path.path))

    @defer.inlineCallbacks
    def test_list_some_json(self):
        """
        When there are Magic Folders, the output of the list command describes
        them in JSON format if given ``--json``.
        """
        # Get a magic folder.
        folder_path = self.tempdir.child(u"magic-folder")
        folder_path.makedirs()

        outcome = yield cli(
            self.config_dir, [
                b"add",
                b"--name", b"list-some-json-folder",
                folder_path.asBytesMode().path,
            ],
        )
        self.assertThat(
            outcome.succeeded(),
            Equals(True),
        )
        outcome = yield cli(
            self.config_dir,
            [b"list", b"--json"],
        )
        self.expectThat(
            outcome.stdout,
            AfterPreprocessing(
                json.loads,
                ContainsDict({
                    u"list-some-json-folder": ContainsDict({
                        u"magic_path": Equals(folder_path.path),
                        u"poll_interval": Equals(60),
                        u"is_admin": Equals(True),
                    }),
                }),
            ),
        )


<<<<<<< HEAD
class StatusMagicFolder(AsyncTestCase):
    """
    Tests for ``magic-folder status``.
    """
    @defer.inlineCallbacks
    def test_command_exists(self):
        """
        There is a status command at all.
        """
        outcome = yield cli(
            FilePath(self.mktemp()),
            [b"status", b"--help"],
        )
        addOutcomeDetails(self, outcome)
        self.assertThat(
            outcome.succeeded(),
            Equals(True),
        )

    @given(
        folder_names(),
        datetimes(),
        dictionaries(
            path_segments(),
            tuples(just(u"filenode"), filenodes()),
        ),
        # Laziness
        path_segments(),
        lists(queued_items()),
        lists(queued_items()),
    )
    def test_formatting(
            self,
            folder_name,
            now,
            local_files,
            remote_name,
            upload_items,
            download_items,
    ):
        self.assertThat(
            magic_folder_cli._format_status(
                now,
                Status(
                    folder_name,
                    local_files=local_files,
                    remote_files={remote_name: local_files},
                    folder_status=list(
                        status_for_item(kind, item)
                        for (kind, items) in [
                                ("upload", upload_items),
                                ("download", download_items),
                        ]
                        for item in items
                    ),
                ),
            ),
            IsInstance(unicode),
        )


=======
>>>>>>> 01ee22e4
def addOutcomeDetails(testcase, outcome):
    testcase.addDetail(
        u"stdout",
        text_content(outcome.stdout),
    )
    testcase.addDetail(
        u"stderr",
        text_content(outcome.stderr),
    )
    testcase.addDetail(
        u"code",
        text_content(unicode(outcome.code)),
    )


class CreateMagicFolder(AsyncTestCase):
    @defer.inlineCallbacks
    def setUp(self):
        """
        Create a Tahoe-LAFS node which can contain some magic folder configuration
        and run it.
        """
        yield super(CreateMagicFolder, self).setUp()
        self.client_fixture = SelfConnectedClient(reactor)
        yield self.client_fixture.use_on(self)

        self.tempdir = self.client_fixture.tempdir
        self.config_dir = FilePath(self.mktemp())
        create_global_configuration(
            self.config_dir,
            u"tcp:4321",
            self.client_fixture.node_directory,
        )

    @defer.inlineCallbacks
    def test_add_magic_folder(self):
        """
        Create a new magic folder with a nickname and local directory so
        that this folder is also invited and joined with the given nickname.
        """
        # Get a magic folder.
        magic_folder = self.tempdir.child(u"magic-folder")
        magic_folder.makedirs()

        outcome = yield cli(
            self.config_dir, [
                b"add",
                b"--author", b"test",
                magic_folder.asBytesMode().path,
            ],
        )
        self.assertThat(
            outcome.succeeded(),
            Equals(True),
        )

    @defer.inlineCallbacks
    def test_create_duplicate_name(self):
        """
        Create a magic folder and if that succeeds, then create another
        magic folder with the same name and check if this results in an
        error.
        """
        # Get a magic folder.
        magic_folder = self.tempdir.child(u"magic-folder")
        magic_folder.makedirs()

        outcome = yield cli(
            self.config_dir, [
                b"add",
                b"--name", b"foo",
                b"--author", b"test",
                magic_folder.asBytesMode().path,
            ],
        )

        self.assertThat(
            outcome.succeeded(),
            Always(),
        )

        outcome = yield cli(
            self.config_dir, [
                b"add",
                b"--name", b"foo",
                b"--author", b"test",
                magic_folder.asBytesMode().path,
            ],
        )

        self.assertThat(
            outcome.succeeded(),
            Equals(False),
        )
        self.assertIn(
            "Already have a magic-folder named 'foo'",
            outcome.stderr
        )

    @defer.inlineCallbacks
    def test_add_leave_folder(self):
        """
        Create a magic folder and then leave the folder and check
        whether it was successful.
        """
        # Get a magic folder.
        magic_folder = self.tempdir.child(u"magic-folder")
        magic_folder.makedirs()

        outcome = yield cli(
            self.config_dir, [
                b"add",
                b"--name", b"foo",
                b"--author", b"test",
                magic_folder.asBytesMode().path,
            ],
        )

        self.assertThat(
            outcome.succeeded(),
            Equals(True),
        )

        outcome = yield cli(
            self.config_dir, [
                b"leave",
                b"--name", b"foo",
                b"--really-delete-write-capability",
            ],
        )

        self.assertThat(
            outcome.succeeded(),
            Equals(True),
        )

    @defer.inlineCallbacks
    def test_leave_wrong_folder(self):
        """
        Create a magic folder with a specified name and then invoke
        the leave command with a different specified name. This should
        result in a failure.
        """
        # Get a magic folder.
        magic_folder = self.tempdir.child(u"magic-folder")
        magic_folder.makedirs()

        outcome = yield cli(
            self.config_dir, [
                b"add",
                b"--name", b"foo",
                magic_folder.asBytesMode().path,
            ],
        )

        self.assertThat(
            outcome.succeeded(),
            Equals(True),
        )

        outcome = yield cli(
            self.config_dir, [
                b"leave",
                b"--name", b"bar",
            ],
        )

        self.assertThat(
            outcome.succeeded(),
            Equals(False),
        )
        self.assertIn(
            "No such magic-folder 'bar'",
            outcome.stderr
        )

    @defer.inlineCallbacks
    def test_leave_no_folder(self):
        """
        Create a magic folder and then leave the folder. Leaving it again
        should result in an error.
        """
        # Get a magic folder.
        magic_folder = self.tempdir.child(u"magic-folder")
        magic_folder.makedirs()

        outcome = yield cli(
            self.config_dir, [
                b"add",
                b"--name", b"foo",
                b"--author", b"alice",
                magic_folder.asBytesMode().path,
            ],
        )

        self.assertThat(
            outcome.succeeded(),
            Equals(True),
        )

        outcome = yield cli(
            self.config_dir, [
                b"leave",
                b"--name", b"foo",
                b"--really-delete-write-capability",
            ],
        )

        self.assertThat(
            outcome.succeeded(),
            Equals(True),
        )

        outcome = yield cli(
            self.config_dir, [
                b"leave",
                b"--name", b"foo",
            ],
        )

        self.assertThat(
            outcome.succeeded(),
            Equals(False),
        )
        self.assertIn(
            "No such magic-folder 'foo'",
            outcome.stderr
        )

    @defer.inlineCallbacks
    def test_leave_no_folders_at_all(self):
        """
        Leave a non-existant magic folder. This should result in
        an error.
        """
        outcome = yield cli(
            self.config_dir, [
                b"leave",
                b"--name", b"foo",
            ],
        )

        self.assertThat(
            outcome.succeeded(),
            Equals(False),
        )
        self.assertIn(
            "No such magic-folder 'foo'",
            outcome.stderr
        )

    @defer.inlineCallbacks
    def test_add_invite_join(self):
        """
        Create a magic folder and create an invite code. We create a
        second magic-folder instance and use the code to join.
        """
        # Get a magic folder.
        basedir = self.tempdir.child(u"magic-folder")
        local_dir = basedir.child(u"alice")
        local_dir.makedirs()

        outcome = yield cli(
            self.config_dir, [
                b"add",
                b"--author", b"alice",
                local_dir.asBytesMode().path,
            ],
        )

        self.assertThat(
            outcome.succeeded(),
            Equals(True),
        )

        # create invite code for bob
        outcome = yield cli(
            self.config_dir, [
                b"invite",
                b"bob",
            ],
        )

        self.assertThat(
            outcome.succeeded(),
            Equals(True),
        )

        # capture the invite code from stdout
        invite_code = outcome.stdout.strip().encode("utf8")

        # create a directory for Bob
        mf_bob = basedir.child(u"bob")
        mf_bob.makedirs()
        # join
        outcome = yield cli(
            self.config_dir, [
                b"join",
                b"--name", b"other",
                b"--author", b"test-dummy",
                invite_code,
                mf_bob.asBytesMode().path,
            ],
        )

        self.assertThat(
            outcome.succeeded(),
            Equals(True),
        )

    @defer.inlineCallbacks
    def test_join_leave_join(self):
        """
        Create a magic folder, create an invite code, use the
        code to join, leave the folder and then join again with
        the same invite code.
        """
        # Get a magic folder.
        basedir = self.tempdir.child(u"magic-folder")
        basedir.makedirs()

        outcome = yield cli(
            self.config_dir, [
                b"add",
                b"--author", b"test",
                basedir.asBytesMode().path,
            ],
        )

        self.assertThat(
            outcome.succeeded(),
            Equals(True),
        )

        # create invite code for bob
        outcome = yield cli(
            self.config_dir, [
                b"invite",
                b"bob",
            ],
        )

        self.assertThat(
            outcome.succeeded(),
            Equals(True),
        )

        # capture the invite code from stdout
        invite_code = outcome.stdout.strip().encode("utf8")

        # create a directory for Bob
        mf_bob = basedir.child(u"bob")
        mf_bob.makedirs()

        # join
        outcome = yield cli(
            self.config_dir, [
                b"join",
                b"--author", b"test-dummy",
                b"--name", b"bob-folder",
                invite_code,
                mf_bob.asBytesMode().path,
            ],
        )
        self.assertThat(
            outcome.succeeded(),
            Equals(True),
        )

        # leave
        outcome = yield cli(
            self.config_dir, [
                b"leave",
                b"--name", b"bob-folder",
            ],
        )

        self.assertThat(
            outcome.succeeded(),
            Equals(True),
        )

        # join (again)
        outcome = yield cli(
            self.config_dir, [
                b"join",
                b"--author", b"test-dummy",
                b"--name", b"bob-folder",
                invite_code,
                mf_bob.asBytesMode().path,
            ],
        )

        self.assertThat(
            outcome.succeeded(),
            Equals(True),
        )

    def test_help_synopsis(self):
        """
        Test if synonsis is defined for the help switch.
        """
        self.basedir = "cli/MagicFolder/help_synopsis"
        os.makedirs(self.basedir)

        o = magic_folder_cli.AddOptions()
        o.parent = magic_folder_cli.MagicFolderCommand()
        o.parent.getSynopsis()

    def test_no_config_directory(self):
        """
        Running a command without --config fails
        """
        o = magic_folder_cli.InviteOptions()
        o.parent = magic_folder_cli.MagicFolderCommand()

        try:
            o.parent.parseOptions(["invite", "nickname"])
        except usage.UsageError as e:
            self.assertIn("doesn't exist", str(e))
        else:
            self.fail("expected UsageError")

    def test_config_directory_is_file(self):
        """
        Using --config with a file is an error
        """
        o = magic_folder_cli.MagicFolderCommand()
        nodefile = self.mktemp()
        with open(nodefile, "w") as f:
            f.write("dummy\n")

        try:
            o.parseOptions(["--config", nodefile, "invite", "nickname"])
        except usage.UsageError as e:
            self.assertIn("Unable to load configuration", str(e))
        else:
            self.fail("expected UsageError")

    def test_config_directory_empty(self):
        """
        A directory that is empty isn't valid for --config
        """
        o = magic_folder_cli.MagicFolderCommand()
        nodedir = self.mktemp()
        os.mkdir(nodedir)

        try:
            o.parseOptions(["--config", nodedir, "invite", "nickname"])
        except usage.UsageError as e:
            self.assertIn("Unable to load configuration", str(e))
        else:
            self.fail("expected UsageError")

    @defer.inlineCallbacks
    def test_join_author_user(self):
        """
        The CLI will use USER from the environment
        """
        basedir = self.tempdir.child(u"join-author-user")
        basedir.makedirs()

        outcome = yield cli(
            self.config_dir, [
                b"add",
                basedir.asBytesMode().path,
            ],
        )
        self.assertThat(
            outcome.succeeded(),
            Equals(True),
        )
        # create invite code for bob
        outcome = yield cli(
            self.config_dir, [
                b"invite",
                b"bob",
            ],
        )
        self.assertThat(
            outcome.succeeded(),
            Equals(True),
        )

        # capture the invite code from stdout
        invite_code = outcome.stdout.strip().encode("utf8")

        # create a directory for Bob
        mf_bob = basedir.child(u"bob")
        mf_bob.makedirs()

        # join
        # we don't pass --author so should get author from $USER
        olduser = os.environ.get("USER", None)
        os.environ["USER"] = "bob_from_user"
        try:
            outcome = yield cli(
                self.config_dir, [
                    b"join",
                    # no --author, so it should come from USER env-var
                    b"--name", b"other",
                    invite_code,
                    mf_bob.asBytesMode().path,
                ],
            )
        finally:
            if olduser is None:
                del os.environ["USER"]
            else:
                os.environ["USER"] = olduser

        self.assertThat(
            outcome.succeeded(),
            Equals(True),
        )


    @defer.inlineCallbacks
    def test_join_twice_failure(self):
        """
        Create a magic folder, create an invite code, use it to join and then
        join again with the same code without leaving. This should result
        in an error.
        """
        # Get a magic folder.
        basedir = self.tempdir.child(u"magic-folder")
        local_dir = basedir.child(u"alice")
        local_dir.makedirs()

        outcome = yield cli(
            self.config_dir, [
                b"add",
                local_dir.asBytesMode().path,
            ],
        )

        self.assertThat(
            outcome.succeeded(),
            Equals(True),
        )

        # create invite code for bob
        outcome = yield cli(
            self.config_dir, [
                b"invite",
                b"bob",
            ],
        )

        self.assertThat(
            outcome.succeeded(),
            Equals(True),
        )

        # capture the invite code from stdout
        invite_code = outcome.stdout.strip().encode("utf8")

        # create a directory for Bob
        mf_bob = basedir.child(u"bob")
        mf_bob.makedirs()

        # join
        outcome = yield cli(
            self.config_dir, [
                b"join",
                b"--author", b"test-dummy",
                b"--name", b"other",
                invite_code,
                mf_bob.asBytesMode().path,
            ],
        )

        self.assertThat(
            outcome.succeeded(),
            Equals(True),
        )

        # join (again)
        outcome = yield cli(
            self.config_dir, [
                b"join",
                b"--author", b"test-dummy",
                b"--name", b"other",
                invite_code,
                mf_bob.asBytesMode().path,
            ],
        )

        self.assertThat(
            outcome.succeeded(),
            Equals(False),
        )

        self.assertIn(
            "This client already has a magic-folder named 'other'",
            outcome.stderr
        )


class CreateErrors(SyncTestCase):

    def setUp(self):
        super(CreateErrors, self).setUp()
        self.temp = FilePath(self.mktemp())
        self.temp.makedirs()

    def test_poll_interval(self):
        with self.assertRaises(usage.UsageError) as ctx:
            parse_cli(
                "add",
                "--author", "test",
                "--poll-interval=frog",
                self.temp.path
            )
        self.assertEqual(str(ctx.exception), "--poll-interval must be a positive integer")


class JoinErrors(AsyncTestCase):
    def test_poll_interval(self):
        with self.assertRaises(usage.UsageError) as ctx:
            parse_cli("join", "--author", "test-dummy", "--poll-interval=frog", "code", "localdir")
        self.assertEqual(str(ctx.exception), "--poll-interval must be a positive integer")

        with self.assertRaises(usage.UsageError) as ctx:
            parse_cli("join", "--author", "test-dummy", "--poll-interval=-2", "code", "localdir")
        self.assertEqual(str(ctx.exception), "--poll-interval must be a positive integer")<|MERGE_RESOLUTION|>--- conflicted
+++ resolved
@@ -9,12 +9,8 @@
     Contains,
     Equals,
     AfterPreprocessing,
-<<<<<<< HEAD
-    IsInstance,
     Always,
     ContainsDict,
-=======
->>>>>>> 01ee22e4
 )
 
 from eliot import (
@@ -55,11 +51,7 @@
 )
 from ..common import (
     AsyncTestCase,
-<<<<<<< HEAD
     SyncTestCase,
-    SameProcessStreamEndpointAssigner,
-=======
->>>>>>> 01ee22e4
 )
 from ..fixtures import (
     SelfConnectedClient,
@@ -381,70 +373,6 @@
         )
 
 
-<<<<<<< HEAD
-class StatusMagicFolder(AsyncTestCase):
-    """
-    Tests for ``magic-folder status``.
-    """
-    @defer.inlineCallbacks
-    def test_command_exists(self):
-        """
-        There is a status command at all.
-        """
-        outcome = yield cli(
-            FilePath(self.mktemp()),
-            [b"status", b"--help"],
-        )
-        addOutcomeDetails(self, outcome)
-        self.assertThat(
-            outcome.succeeded(),
-            Equals(True),
-        )
-
-    @given(
-        folder_names(),
-        datetimes(),
-        dictionaries(
-            path_segments(),
-            tuples(just(u"filenode"), filenodes()),
-        ),
-        # Laziness
-        path_segments(),
-        lists(queued_items()),
-        lists(queued_items()),
-    )
-    def test_formatting(
-            self,
-            folder_name,
-            now,
-            local_files,
-            remote_name,
-            upload_items,
-            download_items,
-    ):
-        self.assertThat(
-            magic_folder_cli._format_status(
-                now,
-                Status(
-                    folder_name,
-                    local_files=local_files,
-                    remote_files={remote_name: local_files},
-                    folder_status=list(
-                        status_for_item(kind, item)
-                        for (kind, items) in [
-                                ("upload", upload_items),
-                                ("download", download_items),
-                        ]
-                        for item in items
-                    ),
-                ),
-            ),
-            IsInstance(unicode),
-        )
-
-
-=======
->>>>>>> 01ee22e4
 def addOutcomeDetails(testcase, outcome):
     testcase.addDetail(
         u"stdout",
