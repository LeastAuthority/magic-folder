--- conflicted
+++ resolved
@@ -36,23 +36,7 @@
         o = o.subOptions
     return o
 
-<<<<<<< HEAD
-class CLITestMixin(ReallyEqualMixin):
-    def do_cli(self, verb, *args, **kwargs):
-        # client_num is used to execute client CLI commands on a specific
-        # client.
-        client_num = kwargs.get("client_num", 0)
-        client_dir = unicode_to_argv(self.get_clientdir(i=client_num))
-        if verb == "magic-folder":
-            nodeargs = ["--config", join(client_dir, "config")]
-            return run_magic_folder_cli(verb, nodeargs=nodeargs, *args, **kwargs)
-        else:
-            nodeargs = ["--node-directory", client_dir]
-            return run_tahoe_cli(verb, nodeargs=nodeargs, *args, **kwargs)
 
-
-=======
->>>>>>> 91d98f01
 @attr.s
 class ProcessOutcome(object):
     stdout = attr.ib()
