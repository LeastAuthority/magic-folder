--- conflicted
+++ resolved
@@ -26,24 +26,13 @@
 )
 
 
-<<<<<<< HEAD
-def magic_folder_resource(get_magic_folder, get_auth_token):
-=======
 def magic_folder_resource(get_magic_folder, get_auth_token, _v1_resource=None):
->>>>>>> 97637b35
     """
     Create the root resource for the Magic Folder HTTP API.
 
     :param get_magic_folder: See ``magic_folder_web_service``.
     :param get_auth_token: See ``magic_folder_web_service``.
 
-<<<<<<< HEAD
-    :return IResource: The resource that is the root of the HTTP API.
-    """
-    root = Resource()
-    root.putChild(b"api", MagicFolderWebApi(get_magic_folder, get_auth_token))
-    root.putChild(b"v1", V1MagicFolderAPI(get_magic_folder, get_auth_token))
-=======
     :param IResource _v1_resource: A resource which will take the place of the
         usual bearer-token-authorized `/v1` resource.  This is intended to
         make testing easier.
@@ -65,41 +54,64 @@
             get_auth_token,
         ),
     )
->>>>>>> 97637b35
     return root
 
 
 @attr.s
-<<<<<<< HEAD
+class BearerTokenAuthorization(Resource, object):
+    """
+    Protect a resource hierarchy with bearer-token based authorization.
+
+    :ivar IResource _resource: The root of a resource hierarchy to which to
+        delegate actual rendering.
+
+    :ivar (IO bytes) _get_auth_token: A function that returns the correct
+        authentication token.
+    """
+    _resource = attr.ib()
+    _get_auth_token = attr.ib()
+
+    def render(self, request):
+        """
+        Render the wrapped resource if the request carries correct authorization.
+
+        If it does not, render an UNAUTHORIZED response.
+        """
+        if _is_authorized(request, self._get_auth_token):
+            # Authorization checks out, let the protected resource do what it
+            # will.
+            return self._resource.render(request)
+        # Don't let anything through that isn't authorized.
+        return unauthorized(request)
+
+    def getChildWithDefault(self, path, request):
+        """
+        Get the request child from the wrapped resource if the request carries
+        correct authorization.
+
+        If it does not, return an ``Unauthorized`` resource.
+        """
+        if _is_authorized(request, self._get_auth_token):
+            # Authorization checks out, let the protected resource do what it
+            # will.
+            return self._resource.getChildWithDefault(path, request)
+        # Don't let anything through that isn't authorized.
+        return Unauthorized()
+
+
+@attr.s
 class V1MagicFolderAPI(Resource, object):
     """
     The root of the ``/v1`` HTTP API hierarchy.
 
     :ivar (unicode -> MagicFolder) _get_magic_folder: A function that looks up
         a magic folder by its nickname.
-=======
-class BearerTokenAuthorization(Resource, object):
-    """
-    Protect a resource hierarchy with bearer-token based authorization.
-
-    :ivar IResource _resource: The root of a resource hierarchy to which to
-        delegate actual rendering.
->>>>>>> 97637b35
-
-    :ivar (IO bytes) _get_auth_token: A function that returns the correct
-        authentication token.
-    """
-<<<<<<< HEAD
+    """
     _get_magic_folder = attr.ib()
-=======
-    _resource = attr.ib()
->>>>>>> 97637b35
-    _get_auth_token = attr.ib()
 
     def __attrs_post_init__(self):
         Resource.__init__(self)
 
-<<<<<<< HEAD
     def getChild(self, name, request):
         """
         The direct children of ``V1MagicFolderAPI`` are resources that correspond
@@ -151,47 +163,6 @@
                 in self._magic_folder.model.query_snapshots()
             ),
         })
-=======
-    def render(self, request):
-        """
-        Render the wrapped resource if the request carries correct authorization.
-
-        If it does not, render an UNAUTHORIZED response.
-        """
-        if _is_authorized(request, self._get_auth_token):
-            # Authorization checks out, let the protected resource do what it
-            # will.
-            return self._resource.render(request)
-        # Don't let anything through that isn't authorized.
-        return unauthorized(request)
-
-    def getChildWithDefault(self, path, request):
-        """
-        Get the request child from the wrapped resource if the request carries
-        correct authorization.
-
-        If it does not, return an ``Unauthorized`` resource.
-        """
-        if _is_authorized(request, self._get_auth_token):
-            # Authorization checks out, let the protected resource do what it
-            # will.
-            return self._resource.getChildWithDefault(path, request)
-        # Don't let anything through that isn't authorized.
-        return Unauthorized()
-
-
-@attr.s
-class V1MagicFolderAPI(Resource, object):
-    """
-    The root of the ``/v1`` HTTP API hierarchy.
-
-    :ivar (unicode -> MagicFolder) _get_magic_folder: A function that looks up
-        a magic folder by its nickname.
-    """
-    _get_magic_folder = attr.ib()
-
-    def __attrs_post_init__(self):
-        Resource.__init__(self)
 
 
 class Unauthorized(Resource):
@@ -211,7 +182,6 @@
     """
     request.setResponseCode(http.UNAUTHORIZED)
     return b""
->>>>>>> 97637b35
 
 
 def magic_folder_web_service(web_endpoint, get_magic_folder, get_auth_token):
